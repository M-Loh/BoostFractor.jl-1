#
# Transfomer Alogrithm for BoostFractor
#
# V: 2019-11-30
#
# Stefan Knirck
#
export transformer,calc_propagation_matrices,field2modes,modes2field, Modes, SeedModes

# Transformation Matrices
using LinearAlgebra
# Eigenmodes (Bessel Functions):
using SpecialFunctions, FunctionZeros

#######################################################################################################
## Modes ##############################################################################################

# ---------------------- Initializations ------------------------------------------------

# Pre-calculate the mode patterns to speed up the matching calculations
"""
    Modes

Doc: TODO
"""
struct Modes
    M::Int64
    L::Int64
    mode_patterns::Array{Complex{Float64}, 5}
    mode_kt::Array{Complex{Float64}, 2}
    id::Array{Complex{Float64}, 2}
    zeromatrix::Array{Complex{Float64}, 2}
end

"""
    SeedModes(coords::CoordinateSystem;ThreeDim=false, Mmax=1, Lmax=0, diskR=0.15)

Doc: TODO
"""
<<<<<<< HEAD
function SeedWaveguidemodes(coords::CoordinateSystem;ThreeDim=false, Mmax=1, Lmax=0, diskR=0.15,pattern_input=nothing)
=======
function SeedModes(coords::CoordinateSystem;ThreeDim=false, Mmax=1, Lmax=0, diskR=0.15)
>>>>>>> 90b99665
    if ThreeDim
        M, L = Mmax,Lmax
        if pattern_input === nothing # If no specific pattern is put in, assume that E field is treated as scalar. Will change in some future version.
            mode_patterns = Array{Complex{Float64}}(zeros(M,2*L+1, length(coords.X), length(coords.Y),1))
        else
            mode_patterns = Array{Complex{Float64}}(zeros(M,2*L+1, length(coords.X), length(coords.Y),size(pattern_input)[end]))
        end
        mode_kt = Array{Complex{Float64}}(zeros(M,2*L+1))
        for m in 1:M, l in -L:L
<<<<<<< HEAD
            mode_kt[m,l+L+1], mode_patterns[m,l+L+1,:,:,:] = waveguidemode(m,l,L,coords;diskR=diskR,pattern_input=pattern_input)
=======
            mode_kt[m,l+L+1], mode_patterns[m,l+L+1,:,:] = mode(m,l,coords;diskR=diskR)
>>>>>>> 90b99665
        end
    else
        M = 1
        L = 0
        mode_patterns = Array{Complex{Float64}}(ones(M,2*L+1, length(coords.X), length(coords.Y),1))
        mode_kt = Array{Complex{Float64}}(zeros(M,2*L+1))
    end

    id = Matrix{Float64}(I, (M*(2L+1),M*(2L+1))) # I: Identity matrix
    zeromatrix = zeros(M*(2L+1),M*(2L+1))

    return Modes(M,L,mode_patterns,mode_kt,id,zeromatrix)
end

"""
    index(modes::Modes, k::Int64)

Indexing function to get sub-matrices. (Compare Knirck 6.18.)
"""
function index(modes::Modes, k::Int64)
    return ((k-1)*modes.M*(2modes.L+1)+1):(k*modes.M*(2modes.L+1))
end

# ---------------------- Functionality ------------------------------------------------

"""
    mode(m,l, coords::CoordinateSystem; diskR=0.15, k0=2pi/0.03)

Calculate the transverse k and field distribution for a mode.
Implements Knirck 6.12.
"""
<<<<<<< HEAD
function waveguidemode(m,l,L, coords::CoordinateSystem; diskR=0.15, k0=2pi/0.03,pattern_input=nothing)
=======
function mode(m,l, coords::CoordinateSystem; diskR=0.15, k0=2pi/0.03)
>>>>>>> 90b99665
    RR = [sqrt(x^2 + y^2) for x in coords.X, y in coords.Y]
    Phi = [atan(y,x) for x in coords.X, y in coords.Y]
    kr = besselj_zero(abs.(l),m)/diskR
    ktransversal = kr
    if pattern_input === nothing
        pattern = besselj.(l,kr.*RR).*exp.(-1im*l*Phi)
        pattern[RR .> diskR] .*= 0 # Cutoff
        pattern ./= sqrt(sum(abs2.(pattern))) #*dx*dy)
        pattern = reshape(pattern, (size(pattern)...,1)) # Expand dims without putting additional values in
    else
        pattern = pattern_input[m,l+L+1,:,:,:]
    end
    return ktransversal, pattern
end

"""
Calculate the vector of mode-coefficients that describe the uniform axion-induced
field and that is normalized to power 1.

Implements Knirck 6.17.
"""
<<<<<<< HEAD
function axion_induced_modes(coords::CoordinateSystem, wvgmodes::Waveguidemodes;B=nothing, velocity_x=0, diskR=0.15,f=20e9)

    if B === nothing
        if size(wvgmodes.mode_patterns)[5] == 1
            B = ones(length(coords.X), length(coords.Y), size(wvgmodes.mode_patterns)[5])
        elseif size(wvgmodes.mode_patterns)[5] == 3
            B = zeros(length(coords.X), length(coords.Y), size(wvgmodes.mode_patterns)[5])
            B[:,:,2] = ones(length(coords.X), length(coords.Y))
        end
    end
=======
function axion_induced_modes(coords::CoordinateSystem, modes::Modes;B=ones(length(coords.X), length(coords.Y)), velocity_x=0, diskR=0.15,f=20e9)
>>>>>>> 90b99665

    # Inaccuracies of the emitted fields: BField and Velocity Effects ###################
    if velocity_x != 0
        B = Array{Complex{Float64}}(B)
        lambda = lambda(f)
        Ma_PerMeter = 2pi/lambda # k = 2pi/lambda (c/f = lambda)
        B .*= [exp(-1im*Ma_PerMeter*(-velocity_x)*x) for x in coords.X, y in coords.Y]
    end

    # Only the axion-induced field on the disks matters:
    B .*= [sqrt(x^2 + y^2) <= diskR for x in coords.X, y in coords.Y]

    # Note: in all the normalizations the dx factors are dropped, since they should drop out in the final
    #       integrals
    B ./= sqrt.( sum(abs2.(B)) )

<<<<<<< HEAD
    # Output mode coefficients either for Ey or for all spacial directions of E field
    modes_intitial = Array{Complex{Float64}}(zeros(wvgmodes.M*(2wvgmodes.L+1)))
    for m in 1:wvgmodes.M, l in -wvgmodes.L:wvgmodes.L
        # (m-1)*(2wvgmodes.L+1)+l+wvgmodes.L+1 walks over all possible m,l combinations

        modes_intitial[(m-1)*(2wvgmodes.L+1)+l+wvgmodes.L+1] =
                sum( conj.(wvgmodes.mode_patterns[m,l+wvgmodes.L+1,:,:,:]) .* B)
        #end
=======
    modes_intital = Array{Complex{Float64}}(zeros(modes.M*(2modes.L+1)))
    for m in 1:modes.M, l in -modes.L:modes.L
        # (m-1)*(2modes.L+1)+l+modes.L+1 walks over all possible m,l combinations
        modes_intital[(m-1)*(2modes.L+1)+l+modes.L+1] =
                sum( conj.(modes.mode_patterns[m,l+modes.L+1,:,:]) .* B )
>>>>>>> 90b99665
    end


    return modes_intitial
end

"""
Get the mode coefficients for a given field distribution E(x,y)
"""
field2modes(pattern, coords::CoordinateSystem, modes::Modes;diskR=0.15) = axion_induced_modes(coords, modes;B=pattern,diskR=diskR)

"""
Get the field distribution E(x,y) for a given vector of mode coefficients
"""
<<<<<<< HEAD
function modes2field(modes, coords::CoordinateSystem, wvgmodes::Waveguidemodes)
    result = Array{Complex{Float64}}(zeros(length(coords.X), length(coords.Y), size(wvgmodes.mode_patterns)[5]))
    for m in 1:wvgmodes.M, l in -wvgmodes.L:wvgmodes.L
            for i in 1:size(wvgmodes.mode_patterns)[5]
                result[:,:,i] .+= modes[(m-1)*(2wvgmodes.L+1)+l+wvgmodes.L+1].*wvgmodes.mode_patterns[m,l+wvgmodes.L+1,:,:,i]
            end
=======
function modes2field(mode_coeffs, coords::CoordinateSystem, modes::Modes)
    result = Array{Complex{Float64}}(zeros(length(coords.X), length(coords.Y)))
    for m in 1:modes.M, l in -modes.L:modes.L
        result .+= mode_coeffs[(m-1)*(2modes.L+1)+l+modes.L+1].*modes.mode_patterns[m,l+modes.L+1,:,:]
>>>>>>> 90b99665
    end
    return result
end


# Mode Mixing Matrix for the Propagation in a gap
#TODO: tilts, eps and surface should come from SetupBoundaries object?
"""
"""
function propagation_matrix(dz, diskR, eps, tilt_x, tilt_y, surface, lambda, coords::CoordinateSystem, modes::Modes; is_air=(eps==1), onlydiagonal=false, prop=propagator)
    matching_matrix = Array{Complex{Float64}}(zeros(modes.M*(2modes.L+1),modes.M*(2modes.L+1)))

    k0 = 2pi/lambda*sqrt(eps)

    # Define the propagation function
    propfunc = nothing # initialize
    if is_air
        # In air use the propagator we get
        function propagate(x)
            return prop(copy(x), dz, diskR, eps, tilt_x, tilt_y, surface, lambda, coords)
        end
        propfunc = propagate
    else
        # In the disk the modes are eigenmodes, so we only have to apply the
        # inaccuracies and can apply the propagation later separately
        propfunc(efields) = efields.*[exp(-1im*k0*tilt_x*x) * exp(-1im*k0*tilt_y*y) for x in coords.X, y in coords.Y].*exp.(-1im*k0*surface)
        # Applying exp element-wise to the surface is very important otherwise it is e^M with M matrix
    end

    # Calculate the mixing matrix
    for m_prime in 1:modes.M, l_prime in -modes.L:modes.L
        # Propagated fields of mode (m_prime, l_prime)
<<<<<<< HEAD
        for i in 1:size(wvgmodes.mode_patterns)[5]
            # If 3D E-field, fields propagate separately. For interaction need to implement in propagator.
            propagated = propfunc(wvgmodes.mode_patterns[m_prime,l_prime+wvgmodes.L+1,:,:,i])

            for m in (onlydiagonal ? [m_prime] : 1:wvgmodes.M), l in (onlydiagonal ? [l_prime] : -wvgmodes.L:wvgmodes.L)
                # P_ml^m'l' = int dA E_ml* propagated(E_m'l')
                # 6.15 in Knirck
                matching_matrix[(m-1)*(2wvgmodes.L+1)+l+wvgmodes.L+1, (m_prime-1)*(2wvgmodes.L+1)+l_prime+wvgmodes.L+1] +=
                        sum( conj.(wvgmodes.mode_patterns[m,l+wvgmodes.L+1,:,:,i]) .* propagated ) #*dx*dy

                #v = 1-abs2.(matching_matrix[(m-1)*(2L+1)+l+L+1, (m_prime-1)*(2L+1)+l_prime+L+1])
            end
=======
        propagated = propfunc(modes.mode_patterns[m_prime,l_prime+modes.L+1,:,:])

        for m in (onlydiagonal ? [m_prime] : 1:modes.M), l in (onlydiagonal ? [l_prime] : -modes.L:modes.L)

            # P_ml^m'l' = int dA E_ml* propagated(E_m'l')
            # 6.15 in Knirck
            matching_matrix[(m-1)*(2modes.L+1)+l+modes.L+1, (m_prime-1)*(2modes.L+1)+l_prime+modes.L+1] =
                    sum( conj.(modes.mode_patterns[m,l+modes.L+1,:,:]) .* propagated ) #*dx*dy

            #v = 1-abs2.(matching_matrix[(m-1)*(2L+1)+l+L+1, (m_prime-1)*(2L+1)+l_prime+L+1])
>>>>>>> 90b99665
        end
    end

    if !is_air
        propagation_matrix = Array{Complex{Float64}}(zeros(modes.M*(2modes.L+1),modes.M*(2modes.L+1)))
        #The propagation within the disk is still missing
        for m in 1:modes.M, l in -modes.L:modes.L
            kz = sqrt(k0^2 - modes.mode_kt[m,l+modes.L+1])
            propagation_matrix[(m-1)*(2modes.L+1)+l+modes.L+1, (m-1)*(2modes.L+1)+l+modes.L+1] = exp(-1im*kz*dz)
        end
        # It is important to note the multiplication from the left
        matching_matrix = propagation_matrix*matching_matrix
    end

    return matching_matrix

    # TODO: This only takes surface roughness at the end of the propagation into account, not at its
    # start. General problem in all the codes so far.
end


#########################################################################################################
## The heart of the transformation code #################################################################

# Comments refer to the formuli in the theoretical foundations paper (arXiv:1612.07057v2)
# but generalized to 3D making L and R vectors.
"""
Calculate Transfer matrix like in 4.9. 
"""
function add_boundary(transm, n_left, n_right, diffprop, modes::Modes)
    # We calculate G_r P_r analogous to eqs. 4.7
    # where n_right = n_{r+1}, n_left = n_r

    # The matrix encoding reflection and transmission (Knirck 6.18)
    G = (( (1. /(2*n_right)).*[(n_right+n_left)*modes.id (n_right-n_left)*modes.id ; (n_right-n_left)*modes.id (n_right+n_left)*modes.id] ))

    # The product, i.e. transfer matrix
<<<<<<< HEAD
    transm *= G * [diffprop wvgmodes.zeromatrix; wvgmodes.zeromatrix inv(Array{Complex{Float64}}(diffprop))]
=======
    transm *= G * [diffprop modes.zeromatrix; modes.zeromatrix inv(Array{Complex{Float64}}(diffprop))]

>>>>>>> 90b99665
    # Note: we build up the system from the end (Lm) downwards until L0
    # so this makes a transfer matrix from interface n -> m to a function that goes from interface n-1 ->m
    # This is convenient, because using this iteratively one arrives at exactly the T_n^m matrix from
    # the theoretical foundations paper

    return transm
end

"""
Calculates one summand of the term (M[2,1]+M[1,1]) E_0 = sum{s=1...m} (T_s^m[2,1]+T_s^m[1,1]) E_0
as in equation 4.14a
"""
<<<<<<< HEAD
function axion_contrib(T,n1,n0, initial, wvgmodes::Waveguidemodes)
    axion_beam = (1. /n1^2 - 1. /n0^2)/2 .* (T[index(wvgmodes,2),index(wvgmodes,1)]*(copy(initial)) + T[index(wvgmodes,2),index(wvgmodes,2)]*(copy(initial)))
    return axion_beam
=======
function axion_contrib(T,n1,n0, initial, modes::Modes)
    return (1. /n1^2 - 1. /n0^2)/2 .* (T[index(modes,2),index(modes,1)]*(copy(initial)) + T[index(modes,2),index(modes,2)]*(copy(initial)))
>>>>>>> 90b99665
end

"""
Pre-calculates all the propagation matrices.
Useful, if they should be altered later (e.g. take out modes, add some additional mixing, etc.)
"""
function calc_propagation_matrices(bdry::SetupBoundaries; f=10.0e9, prop=propagator, diskR=0.15)
    Nregions = length(bdry.eps)
    lambda = wavelength(f)
    return [ propagation_matrix(bdry.distance[i], diskR, bdry.eps[i],
            bdry.relative_tilt_x[i], bdry.relative_tilt_y[i], bdry.relative_surfaces[i,:,:], lambda, coords, modes;
            prop=prop) for i in 1:(Nregions) ]
end

"""
Transformer Algorithm using Transfer Matrices and Modes to do the 3D Calculation.
"""
<<<<<<< HEAD
function transformer(bdry::SetupBoundaries, coords::CoordinateSystem, wvgmodes::Waveguidemodes; f=10.0e9, velocity_x=0, prop=propagator, propagation_matrices=nothing, diskR=0.15, emit=axion_induced_modes(coords,wvgmodes;B=nothing,velocity_x=velocity_x,diskR=diskR), reflect=nothing)
=======
function transformer(bdry::SetupBoundaries, coords::CoordinateSystem, modes::Modes; f=10.0e9, velocity_x=0, prop=propagator, propagation_matrices=nothing, diskR=0.15, emit=axion_induced_modes(coords,modes;B=ones(length(coords.X),length(coords.Y)),velocity_x=velocity_x,diskR=diskR), reflect=nothing)
>>>>>>> 90b99665
    # For the transformer the region of the mirror must contain a high dielectric constant,
    # as the mirror is not explicitly taken into account
    # To have same SetupBoundaries object for all codes and cheerleader assumes NaN, just define a high constant
    bdry.eps[isnan.(bdry.eps)] .= 1e30

    #Definitions
<<<<<<< HEAD
    transmissionfunction_complete = [wvgmodes.id wvgmodes.zeromatrix ; wvgmodes.zeromatrix wvgmodes.id ]
=======
    transmissionfunction_complete = [modes.id modes.zeromatrix ; modes.zeromatrix modes.id ]

>>>>>>> 90b99665
    lambda = wavelength(f)

    initial = emit
    #println(initial)
    axion_beam = Array{Complex{Float64}}(zeros((modes.M)*(2modes.L+1)))
    #println(axion_beam)

    #=
        To have the different algorithms consistent with each other,
        we always assume that the mirror is at the left and we want to calculated
        the boost factor / reflectivity /  ... on the right.
        For the transfer matrices it is however more convenient to calcluate them
        boost factor on the left (cf eq. 4.14a). Therefore, we use the following
        little dummy function to "reindex" the SetupBoundaries arrays such that
        we see it ordered the other way round.
    =#
    Nregions = length(bdry.eps)
    idx_reg(s) = Nregions-s+1

    #=
        Essentially we want to calculate 4.14a
        We iteratively calculate the T matrices, in each step directly computing its axion contribution.
        We calculate T_{m-1}^m first, and then expand iteratively to get T_{n}^m.
        Notice from eq. (4.9) that going one region down is a multiplication from the right, not the left, e.g.
        T_3^5 = T_4^5 G_3 P_3.

        I agree, iterating in reverse order and changing before the indices to
        reverse, is not neccessary. Though, like this "s" follows the same Indexing
        than in the theoretical foundations paper and we can call the function with
        a bdry structure having the mirror at the lowest index.
    =#
    for s in (Nregions-1):-1:1
        # Add up the summands of (M[2,1]+M[1,1]) E_0
        # (M is a sum over T_{s+1}^m S_s from s=1 to m) and we have just calculated
        #  T_{s+1}^m in the previous iteration)
<<<<<<< HEAD
        axion_beam .+= axion_contrib(transmissionfunction_complete, sqrt(bdry.eps[idx_reg(s+1)]), sqrt(bdry.eps[idx_reg(s)]), initial, wvgmodes)
=======
        axion_beam .+= axion_contrib(transmissionfunction_complete, sqrt(bdry.eps[idx_reg(s+1)]), sqrt(bdry.eps[idx_reg(s)]), initial, modes)

>>>>>>> 90b99665
        # calculate T_s^m ---------------------------

        # Propagation matrix (later become the subblocks of P)
        diffprop = (propagation_matrices === nothing ?
<<<<<<< HEAD
                        propagation_matrix(bdry.distance[idx_reg(s)], diskR, bdry.eps[idx_reg(s)], bdry.relative_tilt_x[idx_reg(s)], bdry.relative_tilt_y[idx_reg(s)], bdry.relative_surfaces[idx_reg(s),:,:], lambda, coords, wvgmodes; prop=prop) :
                        propagation_matrices[idx_reg(s)]) # I don't think this works if you stuff in propagation_matrices!
=======
                        propagation_matrix(bdry.distance[idx_reg(s)], diskR, bdry.eps[idx_reg(s)], bdry.relative_tilt_x[idx_reg(s)], bdry.relative_tilt_y[idx_reg(s)], bdry.relative_surfaces[idx_reg(s),:,:], lambda, coords, modes; prop=prop) :
                        propagation_matrices[idx_reg(s)])
>>>>>>> 90b99665

        # T_s^m = T_{s+1}^m G_s P_s
        transmissionfunction_complete = add_boundary(transmissionfunction_complete,
                         sqrt(bdry.eps[idx_reg(s)]), sqrt(bdry.eps[idx_reg(s+1)]), diffprop, modes)
    end

    # The rest of 4.14a
    boost =  - (transmissionfunction_complete[index(modes,2),index(modes,2)]) \ (axion_beam)
    # The backslash operator A\b solves the linear system Ax = b for x
<<<<<<< HEAD
    # Alternative ways are e.g.
    #rtol = sqrt(eps(real(float(one(eltype(transmissionfunction_complete[index(wvgmodes,2),index(wvgmodes,2)]))))))
    #boost = - pinv(transmissionfunction_complete[index(wvgmodes,2),index(wvgmodes,2)], rtol=rtol) * (axion_beam)
=======
    # Alaternative ways are e.g.
    #rtol = sqrt(eps(real(float(one(eltype(transmissionfunction_complete[index(modes,2),index(modes,2)]))))))
    #boost = - pinv(transmissionfunction_complete[index(modes,2),index(modes,2)], rtol=rtol) * (axion_beam)
>>>>>>> 90b99665

    # If no reflectivity is ought to be calculated, we only return the axion field
    if reflect === nothing
        return boost
    end
<<<<<<< HEAD
    refl = transmissionfunction_complete[index(wvgmodes,2),index(wvgmodes,2)] \
            ((transmissionfunction_complete[index(wvgmodes,2),index(wvgmodes,1)]) * (reflect))
=======

    refl = transmissionfunction_complete[index(modes,2),index(modes,2)] \
           ((transmissionfunction_complete[index(modes,2),index(modes,1)]) * (reflect))
>>>>>>> 90b99665
    return boost, refl
end<|MERGE_RESOLUTION|>--- conflicted
+++ resolved
@@ -37,11 +37,8 @@
 
 Doc: TODO
 """
-<<<<<<< HEAD
-function SeedWaveguidemodes(coords::CoordinateSystem;ThreeDim=false, Mmax=1, Lmax=0, diskR=0.15,pattern_input=nothing)
-=======
-function SeedModes(coords::CoordinateSystem;ThreeDim=false, Mmax=1, Lmax=0, diskR=0.15)
->>>>>>> 90b99665
+
+function SeedModes(coords::CoordinateSystem;ThreeDim=false, Mmax=1, Lmax=0, diskR=0.15,pattern_input=nothing)
     if ThreeDim
         M, L = Mmax,Lmax
         if pattern_input === nothing # If no specific pattern is put in, assume that E field is treated as scalar. Will change in some future version.
@@ -51,11 +48,7 @@
         end
         mode_kt = Array{Complex{Float64}}(zeros(M,2*L+1))
         for m in 1:M, l in -L:L
-<<<<<<< HEAD
-            mode_kt[m,l+L+1], mode_patterns[m,l+L+1,:,:,:] = waveguidemode(m,l,L,coords;diskR=diskR,pattern_input=pattern_input)
-=======
-            mode_kt[m,l+L+1], mode_patterns[m,l+L+1,:,:] = mode(m,l,coords;diskR=diskR)
->>>>>>> 90b99665
+            mode_kt[m,l+L+1], mode_patterns[m,l+L+1,:,:,:] = mode(m,l,L,coords;diskR=diskR,pattern_input=pattern_input)
         end
     else
         M = 1
@@ -87,11 +80,7 @@
 Calculate the transverse k and field distribution for a mode.
 Implements Knirck 6.12.
 """
-<<<<<<< HEAD
-function waveguidemode(m,l,L, coords::CoordinateSystem; diskR=0.15, k0=2pi/0.03,pattern_input=nothing)
-=======
-function mode(m,l, coords::CoordinateSystem; diskR=0.15, k0=2pi/0.03)
->>>>>>> 90b99665
+function mode(m,l,L, coords::CoordinateSystem; diskR=0.15, k0=2pi/0.03,pattern_input=nothing)
     RR = [sqrt(x^2 + y^2) for x in coords.X, y in coords.Y]
     Phi = [atan(y,x) for x in coords.X, y in coords.Y]
     kr = besselj_zero(abs.(l),m)/diskR
@@ -113,20 +102,16 @@
 
 Implements Knirck 6.17.
 """
-<<<<<<< HEAD
-function axion_induced_modes(coords::CoordinateSystem, wvgmodes::Waveguidemodes;B=nothing, velocity_x=0, diskR=0.15,f=20e9)
+function axion_induced_modes(coords::CoordinateSystem, modes::Modes;B=nothing, velocity_x=0, diskR=0.15,f=20e9)
 
     if B === nothing
-        if size(wvgmodes.mode_patterns)[5] == 1
-            B = ones(length(coords.X), length(coords.Y), size(wvgmodes.mode_patterns)[5])
-        elseif size(wvgmodes.mode_patterns)[5] == 3
-            B = zeros(length(coords.X), length(coords.Y), size(wvgmodes.mode_patterns)[5])
+        if size(modes.mode_patterns)[5] == 1
+            B = ones(length(coords.X), length(coords.Y), size(modes.mode_patterns)[5])
+        elseif size(modes.mode_patterns)[5] == 3
+            B = zeros(length(coords.X), length(coords.Y), size(modes.mode_patterns)[5])
             B[:,:,2] = ones(length(coords.X), length(coords.Y))
         end
     end
-=======
-function axion_induced_modes(coords::CoordinateSystem, modes::Modes;B=ones(length(coords.X), length(coords.Y)), velocity_x=0, diskR=0.15,f=20e9)
->>>>>>> 90b99665
 
     # Inaccuracies of the emitted fields: BField and Velocity Effects ###################
     if velocity_x != 0
@@ -143,22 +128,12 @@
     #       integrals
     B ./= sqrt.( sum(abs2.(B)) )
 
-<<<<<<< HEAD
-    # Output mode coefficients either for Ey or for all spacial directions of E field
-    modes_intitial = Array{Complex{Float64}}(zeros(wvgmodes.M*(2wvgmodes.L+1)))
-    for m in 1:wvgmodes.M, l in -wvgmodes.L:wvgmodes.L
-        # (m-1)*(2wvgmodes.L+1)+l+wvgmodes.L+1 walks over all possible m,l combinations
-
-        modes_intitial[(m-1)*(2wvgmodes.L+1)+l+wvgmodes.L+1] =
-                sum( conj.(wvgmodes.mode_patterns[m,l+wvgmodes.L+1,:,:,:]) .* B)
-        #end
-=======
+
     modes_intital = Array{Complex{Float64}}(zeros(modes.M*(2modes.L+1)))
     for m in 1:modes.M, l in -modes.L:modes.L
         # (m-1)*(2modes.L+1)+l+modes.L+1 walks over all possible m,l combinations
         modes_intital[(m-1)*(2modes.L+1)+l+modes.L+1] =
                 sum( conj.(modes.mode_patterns[m,l+modes.L+1,:,:]) .* B )
->>>>>>> 90b99665
     end
 
 
@@ -173,19 +148,12 @@
 """
 Get the field distribution E(x,y) for a given vector of mode coefficients
 """
-<<<<<<< HEAD
-function modes2field(modes, coords::CoordinateSystem, wvgmodes::Waveguidemodes)
-    result = Array{Complex{Float64}}(zeros(length(coords.X), length(coords.Y), size(wvgmodes.mode_patterns)[5]))
-    for m in 1:wvgmodes.M, l in -wvgmodes.L:wvgmodes.L
-            for i in 1:size(wvgmodes.mode_patterns)[5]
-                result[:,:,i] .+= modes[(m-1)*(2wvgmodes.L+1)+l+wvgmodes.L+1].*wvgmodes.mode_patterns[m,l+wvgmodes.L+1,:,:,i]
+function modes2field(mode_coeffs, coords::CoordinateSystem, modes::Modes)
+    result = Array{Complex{Float64}}(zeros(length(coords.X), length(coords.Y), size(modes.mode_patterns)[5]))
+    for m in 1:modes.M, l in -modes.L:modes.L
+            for i in 1:size(modes.mode_patterns)[5]
+                result[:,:,i] .+= mode_coeffs[(m-1)*(2modes.L+1)+l+modes.L+1].*modes.mode_patterns[m,l+modes.L+1,:,:,i]
             end
-=======
-function modes2field(mode_coeffs, coords::CoordinateSystem, modes::Modes)
-    result = Array{Complex{Float64}}(zeros(length(coords.X), length(coords.Y)))
-    for m in 1:modes.M, l in -modes.L:modes.L
-        result .+= mode_coeffs[(m-1)*(2modes.L+1)+l+modes.L+1].*modes.mode_patterns[m,l+modes.L+1,:,:]
->>>>>>> 90b99665
     end
     return result
 end
@@ -218,31 +186,18 @@
     # Calculate the mixing matrix
     for m_prime in 1:modes.M, l_prime in -modes.L:modes.L
         # Propagated fields of mode (m_prime, l_prime)
-<<<<<<< HEAD
-        for i in 1:size(wvgmodes.mode_patterns)[5]
+        for i in 1:size(modes.mode_patterns)[5]
             # If 3D E-field, fields propagate separately. For interaction need to implement in propagator.
-            propagated = propfunc(wvgmodes.mode_patterns[m_prime,l_prime+wvgmodes.L+1,:,:,i])
-
-            for m in (onlydiagonal ? [m_prime] : 1:wvgmodes.M), l in (onlydiagonal ? [l_prime] : -wvgmodes.L:wvgmodes.L)
+            propagated = propfunc(modes.mode_patterns[m_prime,l_prime+modes.L+1,:,:,i])
+
+            for m in (onlydiagonal ? [m_prime] : 1:modes.M), l in (onlydiagonal ? [l_prime] : -modes.L:modes.L)
                 # P_ml^m'l' = int dA E_ml* propagated(E_m'l')
                 # 6.15 in Knirck
-                matching_matrix[(m-1)*(2wvgmodes.L+1)+l+wvgmodes.L+1, (m_prime-1)*(2wvgmodes.L+1)+l_prime+wvgmodes.L+1] +=
-                        sum( conj.(wvgmodes.mode_patterns[m,l+wvgmodes.L+1,:,:,i]) .* propagated ) #*dx*dy
+                matching_matrix[(m-1)*(2modes.L+1)+l+modes.L+1, (m_prime-1)*(2modes.L+1)+l_prime+modes.L+1] +=
+                        sum( conj.(modes.mode_patterns[m,l+modes.L+1,:,:,i]) .* propagated ) #*dx*dy
 
                 #v = 1-abs2.(matching_matrix[(m-1)*(2L+1)+l+L+1, (m_prime-1)*(2L+1)+l_prime+L+1])
             end
-=======
-        propagated = propfunc(modes.mode_patterns[m_prime,l_prime+modes.L+1,:,:])
-
-        for m in (onlydiagonal ? [m_prime] : 1:modes.M), l in (onlydiagonal ? [l_prime] : -modes.L:modes.L)
-
-            # P_ml^m'l' = int dA E_ml* propagated(E_m'l')
-            # 6.15 in Knirck
-            matching_matrix[(m-1)*(2modes.L+1)+l+modes.L+1, (m_prime-1)*(2modes.L+1)+l_prime+modes.L+1] =
-                    sum( conj.(modes.mode_patterns[m,l+modes.L+1,:,:]) .* propagated ) #*dx*dy
-
-            #v = 1-abs2.(matching_matrix[(m-1)*(2L+1)+l+L+1, (m_prime-1)*(2L+1)+l_prime+L+1])
->>>>>>> 90b99665
         end
     end
 
@@ -280,12 +235,8 @@
     G = (( (1. /(2*n_right)).*[(n_right+n_left)*modes.id (n_right-n_left)*modes.id ; (n_right-n_left)*modes.id (n_right+n_left)*modes.id] ))
 
     # The product, i.e. transfer matrix
-<<<<<<< HEAD
-    transm *= G * [diffprop wvgmodes.zeromatrix; wvgmodes.zeromatrix inv(Array{Complex{Float64}}(diffprop))]
-=======
     transm *= G * [diffprop modes.zeromatrix; modes.zeromatrix inv(Array{Complex{Float64}}(diffprop))]
-
->>>>>>> 90b99665
+  
     # Note: we build up the system from the end (Lm) downwards until L0
     # so this makes a transfer matrix from interface n -> m to a function that goes from interface n-1 ->m
     # This is convenient, because using this iteratively one arrives at exactly the T_n^m matrix from
@@ -298,14 +249,9 @@
 Calculates one summand of the term (M[2,1]+M[1,1]) E_0 = sum{s=1...m} (T_s^m[2,1]+T_s^m[1,1]) E_0
 as in equation 4.14a
 """
-<<<<<<< HEAD
-function axion_contrib(T,n1,n0, initial, wvgmodes::Waveguidemodes)
-    axion_beam = (1. /n1^2 - 1. /n0^2)/2 .* (T[index(wvgmodes,2),index(wvgmodes,1)]*(copy(initial)) + T[index(wvgmodes,2),index(wvgmodes,2)]*(copy(initial)))
+function axion_contrib(T,n1,n0, initial, modes::Modes)
+    axion_beam = (1. /n1^2 - 1. /n0^2)/2 .* (T[index(modes,2),index(modes,1)]*(copy(initial)) + T[index(modes,2),index(modes,2)]*(copy(initial)))
     return axion_beam
-=======
-function axion_contrib(T,n1,n0, initial, modes::Modes)
-    return (1. /n1^2 - 1. /n0^2)/2 .* (T[index(modes,2),index(modes,1)]*(copy(initial)) + T[index(modes,2),index(modes,2)]*(copy(initial)))
->>>>>>> 90b99665
 end
 
 """
@@ -323,23 +269,14 @@
 """
 Transformer Algorithm using Transfer Matrices and Modes to do the 3D Calculation.
 """
-<<<<<<< HEAD
-function transformer(bdry::SetupBoundaries, coords::CoordinateSystem, wvgmodes::Waveguidemodes; f=10.0e9, velocity_x=0, prop=propagator, propagation_matrices=nothing, diskR=0.15, emit=axion_induced_modes(coords,wvgmodes;B=nothing,velocity_x=velocity_x,diskR=diskR), reflect=nothing)
-=======
-function transformer(bdry::SetupBoundaries, coords::CoordinateSystem, modes::Modes; f=10.0e9, velocity_x=0, prop=propagator, propagation_matrices=nothing, diskR=0.15, emit=axion_induced_modes(coords,modes;B=ones(length(coords.X),length(coords.Y)),velocity_x=velocity_x,diskR=diskR), reflect=nothing)
->>>>>>> 90b99665
+function transformer(bdry::SetupBoundaries, coords::CoordinateSystem, modes::Modes; f=10.0e9, velocity_x=0, prop=propagator, propagation_matrices=nothing, diskR=0.15, emit=axion_induced_modes(coords,modes;B=nothing,velocity_x=velocity_x,diskR=diskR), reflect=nothing)
     # For the transformer the region of the mirror must contain a high dielectric constant,
     # as the mirror is not explicitly taken into account
     # To have same SetupBoundaries object for all codes and cheerleader assumes NaN, just define a high constant
     bdry.eps[isnan.(bdry.eps)] .= 1e30
 
     #Definitions
-<<<<<<< HEAD
-    transmissionfunction_complete = [wvgmodes.id wvgmodes.zeromatrix ; wvgmodes.zeromatrix wvgmodes.id ]
-=======
     transmissionfunction_complete = [modes.id modes.zeromatrix ; modes.zeromatrix modes.id ]
-
->>>>>>> 90b99665
     lambda = wavelength(f)
 
     initial = emit
@@ -375,23 +312,14 @@
         # Add up the summands of (M[2,1]+M[1,1]) E_0
         # (M is a sum over T_{s+1}^m S_s from s=1 to m) and we have just calculated
         #  T_{s+1}^m in the previous iteration)
-<<<<<<< HEAD
-        axion_beam .+= axion_contrib(transmissionfunction_complete, sqrt(bdry.eps[idx_reg(s+1)]), sqrt(bdry.eps[idx_reg(s)]), initial, wvgmodes)
-=======
         axion_beam .+= axion_contrib(transmissionfunction_complete, sqrt(bdry.eps[idx_reg(s+1)]), sqrt(bdry.eps[idx_reg(s)]), initial, modes)
 
->>>>>>> 90b99665
         # calculate T_s^m ---------------------------
 
         # Propagation matrix (later become the subblocks of P)
         diffprop = (propagation_matrices === nothing ?
-<<<<<<< HEAD
-                        propagation_matrix(bdry.distance[idx_reg(s)], diskR, bdry.eps[idx_reg(s)], bdry.relative_tilt_x[idx_reg(s)], bdry.relative_tilt_y[idx_reg(s)], bdry.relative_surfaces[idx_reg(s),:,:], lambda, coords, wvgmodes; prop=prop) :
-                        propagation_matrices[idx_reg(s)]) # I don't think this works if you stuff in propagation_matrices!
-=======
                         propagation_matrix(bdry.distance[idx_reg(s)], diskR, bdry.eps[idx_reg(s)], bdry.relative_tilt_x[idx_reg(s)], bdry.relative_tilt_y[idx_reg(s)], bdry.relative_surfaces[idx_reg(s),:,:], lambda, coords, modes; prop=prop) :
                         propagation_matrices[idx_reg(s)])
->>>>>>> 90b99665
 
         # T_s^m = T_{s+1}^m G_s P_s
         transmissionfunction_complete = add_boundary(transmissionfunction_complete,
@@ -401,27 +329,16 @@
     # The rest of 4.14a
     boost =  - (transmissionfunction_complete[index(modes,2),index(modes,2)]) \ (axion_beam)
     # The backslash operator A\b solves the linear system Ax = b for x
-<<<<<<< HEAD
     # Alternative ways are e.g.
-    #rtol = sqrt(eps(real(float(one(eltype(transmissionfunction_complete[index(wvgmodes,2),index(wvgmodes,2)]))))))
-    #boost = - pinv(transmissionfunction_complete[index(wvgmodes,2),index(wvgmodes,2)], rtol=rtol) * (axion_beam)
-=======
-    # Alaternative ways are e.g.
     #rtol = sqrt(eps(real(float(one(eltype(transmissionfunction_complete[index(modes,2),index(modes,2)]))))))
     #boost = - pinv(transmissionfunction_complete[index(modes,2),index(modes,2)], rtol=rtol) * (axion_beam)
->>>>>>> 90b99665
 
     # If no reflectivity is ought to be calculated, we only return the axion field
     if reflect === nothing
         return boost
     end
-<<<<<<< HEAD
-    refl = transmissionfunction_complete[index(wvgmodes,2),index(wvgmodes,2)] \
-            ((transmissionfunction_complete[index(wvgmodes,2),index(wvgmodes,1)]) * (reflect))
-=======
 
     refl = transmissionfunction_complete[index(modes,2),index(modes,2)] \
            ((transmissionfunction_complete[index(modes,2),index(modes,1)]) * (reflect))
->>>>>>> 90b99665
     return boost, refl
 end