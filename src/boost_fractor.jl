#
#   BoostFractor
#
#   V: 2019-11-29
#
#   Stefan Knirck
#
#
#   This file defines common interfaces for all algorithms, such as (x,y)
#   coordinate system, the SetupBoundaries structure, Propagators, ...
#


export SetupBoundaries, SeedSetupBoundaries, propagator, propagator1D, CoordinateSystem, SeedCoordinateSystem, wavelength

function wavelength(frequency::Float64)
    speed_of_light = 299792458. # [m]
    return speed_of_light / frequency
end

struct CoordinateSystem
    # Real Space Coordinates
    X::Array{Float64,1}
    Y::Array{Float64,1}
    # K space Coordinates
    kX::Array{Float64,1}
    kY::Array{Float64,1}
end

function SeedCoordinateSystem(;X = -0.5:0.01:0.5, Y = -0.5:0.01:0.5) # units [m]
    kX = get_kspace_coords(X)
    kY = get_kspace_coords(Y)
    return CoordinateSystem(X, Y, kX, kY)
end


"""
    get_kspace_coords(RealSpaceCoords)

Calculate k space coordinate system from real space one. Helper function for SeedCoordinateSystem.
"""
function get_kspace_coords(RealSpaceCoords)
    minimum_Kspace = 2*pi/(maximum(RealSpaceCoords)*2)
    maximum_Kspace = minimum_Kspace * (length(RealSpaceCoords)-1)/2
    coordsKspace = -maximum_Kspace:minimum_Kspace:maximum_Kspace
    return coordsKspace
end

@doc raw"""
# Summary
    mutable struct SetupBoundaries <: Any

Define properties of dielectric boundaries. Coordinate system?

# Fields:
- `distance::Array{Float64,1}` ```> 0```: Distance in z direction to boundary
- `r::Array{Complex{Float64},1}` ```[0, 1]```: Boundary reflection coefficient for right-propagating wave
- `eps::Array{Complex{Float64},1}`: Dielectric permittivity to the right of each boundary"
- `relative_tilt_x` ```> 0```: Tilt in x direction [rad?]
- `relative_tilt_y` ```> 0```: Tilt in y direction [rad?]
- `relative_surfaces::Array{Complex{Float64},3}` ```?```: Surface roughness. z offset (1st dim) at x,y (2nd, 3rd dims)
"""
mutable struct SetupBoundaries
    distance::Array{Float64,1} # = [15e-3, 5e-3,0]
    r::Array{Complex{Float64},1}   # = [1,-0.5,0.5,0]
    eps::Array{Complex{Float64},1}   # = [1,9,1]
    relative_tilt_x # = [0,0]
    relative_tilt_y # = [0,0]
    relative_surfaces::Array{Complex{Float64},3} # = [z, x,y ]
    # etc.
end

<<<<<<< HEAD

@doc raw"""
# Summary
    mutable struct DiskDefinition <: Any

Define properties of dielectric discs (same for all discs).

# Fields:
- `thickness::Float64` ```> 0```: Thickness of discs
- `eps::Complex{Float64}` ```> 1```: Dielectric permittivity
"""
mutable struct DiskDefiniton
    thickness::Float64 # = 1e-3
    # ??? Boundary reflection coefficient for right-propagating wave
    eps::Complex{Float64} # = 9
end
DiskDefiniton() = DiskDefiniton(1e-3, 9)

## Convenient tools ################################################################################
@doc raw"""
    SeedSetupBoundaries(diskno=3)

Initialize `mutable struct SetupBoundaries` with sensible values.

# Arguments
- `diskno::Int` ```> 0```: Number of dielectric discs
"""
function SeedSetupBoundaries(diskno=3)
=======

## Convenient tools ################################################################################
>>>>>>> 8efc51b0

function SeedSetupBoundaries(coords::CoordinateSystem; diskno=3, distance=nothing, reflectivities=nothing, epsilon=nothing, relative_tilt_x=zeros(2*diskno+2), relative_tilt_y=zeros(2*diskno+2), relative_surfaces=zeros(2*diskno+2 , length(coords.X), length(coords.Y)))

    # Initialize SetupBoundaries entries with default values given diskno. Rest was already defined in function definition.
    if distance == nothing # [m]
        distance = [0.0]
        append!(distance, [ x % 2 == 1 ? 8e-3 : 1e-3 for x in 1:2*(diskno) ])
        append!(distance, 0e-3) #8e-3)
    end

    if reflectivities == nothing
        reflectivities = [1.0]
        append!(reflectivities, [ x % 2 == 1 ? -0.5 : 0.5 for x in 1:2*(diskno) ])
    end

    if epsilon == nothing
        epsilon = [NaN]
        append!(epsilon, [ x % 2 == 1.0 ? 1.0 : 9.0 for x in 1:2*(diskno) ])
        append!(epsilon, 1.0)
    end

    # Check if initialization was self-consistent
    length(distance) == length(reflectivities)+1 == length(epsilon) == length(relative_tilt_x) == length(relative_tilt_y) == size(relative_surfaces, 1) || throw(DimensionMismatch("the arrays in your SetupBoundaries objects don't fit together!"))

    return SetupBoundaries(distance, Array{Complex{Float64}}(reflectivities), Array{Complex{Float64}}(epsilon), relative_tilt_x, relative_tilt_y, relative_surfaces)
end


## The heart of it #################################################################################
<<<<<<< HEAD
global X = -0.5:0.01:0.5
global Y = -0.5:0.01:0.5

global minimum_Kx = 2*pi/(maximum(X)*2)
global maximum_Kx = minimum_Kx * (length(X)-1)/2
global coordsKx = -maximum_Kx:minimum_Kx:maximum_Kx
global minimum_Ky = 2*pi/(maximum(Y)*2)
global maximum_Ky = minimum_Ky * (length(Y)-1)/2
global coordsKy = -maximum_Ky:minimum_Ky:maximum_Ky

"""
    init_coords(Xset, Yset)

Initialize coordinate system in real and fourier space.

# Arguments
- `Xset::AbstractRange{Float}`: x coordinates
- `Yset::AbstractRange{Float}`: y coordinates
"""
function init_coords(Xset,Yset)
    #TODO: This function is definitely bad style!
    global X=Xset
    global Y=Yset
    global minimum_Kx = 2*pi/(maximum(X)*2)
    global maximum_Kx = minimum_Kx * (length(X)-1)/2
    global coordsKx = -maximum_Kx:minimum_Kx:maximum_Kx
    global minimum_Ky = 2*pi/(maximum(Y)*2)
    global maximum_Ky = minimum_Ky * (length(Y)-1)/2
    global coordsKy = -maximum_Ky:minimum_Ky:maximum_Ky
end
=======
>>>>>>> 8efc51b0

@doc raw"""
    initialize_reflection_transmission(freq::Float64, bdry::SetupBoundaries, disk::DiskDefiniton)

<<<<<<< HEAD
Calculate reflection and transmission coefficients.

# Arguments
- `freq::Float64` ```> 0```: Frequency of EM radiation
- `bdry::SetupBoundaries`: Properties of dielectric boundaries
- `disk::DiskDefiniton`: Properties of dielectric discs
"""
function initialize_reflection_transmission(freq::Float64, bdry::SetupBoundaries, disk::DiskDefiniton)
=======
#TODO: This function is no longer supported. reflectivity_transmissivity_1d does not exist; DiskDefinition has merged into SetuoBoundaries.
"""
OUTDATED! Does not work, do not use!
"""
function initialize_reflection_transmission(freq::Float64, bdry::SetupBoundaries, coords::CoordinateSystem, disk)#::DiskDefiniton)
>>>>>>> 8efc51b0
    if disk == nothing
        # Iniatilize reflection coefficients according to epsilon
        r_left = ones(length(bdry.eps))
        r_left[1] = -1
        for i in 2:length(bdry.eps)
            # The reflectivity at this point
            r_left = (sqrt(bdry.eps[i-1])-sqrt(bdry.eps[i]))/(sqrt(bdry.eps[i])+sqrt(bdry.eps[i-1]))
        end
        r_right = -r_left
        t_left = 1. + r_left
        t_right = 1 .+ r_right
    else
        # Initailize reflection coefficients according to disk model
        ref, trans = reflectivity_transmissivity_1d(freq, disk.thickness)
        r_left = ones(length(bdry.eps),length(coords.kX),length(coords.kY)).*ref
        r_right = r_left
        t_left = ones(length(bdry.eps),length(coords.kX),length(coords.kY)).*trans
        t_right = t_left
    end
    return r_left, r_right, t_left, t_right
end

## Propagators ########################################################################################
#TODO: propagator and propagator NoTilts are in-place, julia convention is name! instead of name
"""
    propagator(E0, dz, diskR, eps, tilt_x, tilt_y, surface, lambda)

Do the FFT of E0 on a disk, propagate the beam a given distance and do the iFFT.
Note that this method is in-place. If it should be called more than one time on the
same fields, use propagator(copy(E0), ...).

Assume: Tilt is small, additional phase is obtained by propagating all fields just
with k0 to the tilted surface (only valid if diffraction effects are small).

# Arguments
- `E0::Array{Float64,2}`: Electric field before propagation
- `dz`: Distance propagated in z direction
- `diskR`: Radius of discs
- `eps`: Dielectric permittivity
- `tilt_x`: Disc tilt in x direction
- `tilt_y`: Disc tilt in y direction
- `surface`: Surface roughness of disc (only at end of propagation)
- `lambda`: Wavelength of electric field

See also: [`propagatorMomentumSpace`](@ref)
"""
function propagator(E0, dz, diskR, eps, tilt_x, tilt_y, surface, lambda, coords::CoordinateSystem)
    k0 = 2*pi/lambda*sqrt(eps)
    # Call the propagator and add a phase imposed by the tilt
<<<<<<< HEAD
    E0 = propagatorNoTilts(E0, dz, diskR, eps, tilt_x, tilt_y, surface, lambda)
=======
    # Assumptions: Tilt is small, the additional phase is obtained by propagating
    #              all fields just with k0 to the tilted surface (only valid if diffraction effects are small)
    E0 = propagatorNoTilts(E0, dz, diskR, eps, tilt_x, tilt_y, surface, lambda, coords)
>>>>>>> 8efc51b0
    # Tilts:
    E0 .*= [exp(-1im*k0*tilt_x*x) * exp(-1im*k0*tilt_y*y) for x in coords.X, y in coords.Y]
    # More general: Any surface misalignments:
    E0 .*= exp.(-1im*k0*surface) #(the element wise (exp.) is important, otherwise "surface" is treated as a matrix!)
    return E0
end

<<<<<<< HEAD
"""
    propagatorNoTilts(E0, dz, diskR, eps, tilt_x, tilt_y, surface, lambda)

Wrapped by [`propagator`](@ref). Go there for documentation. Tilt arguments to be
compatible with other propagators.
"""
function propagatorNoTilts(E0, dz, diskR, eps, tilt_x, tilt_y, surface, lambda)
=======
function propagatorNoTilts(E0, dz, diskR, eps, tilt_x, tilt_y, surface, lambda, coords::CoordinateSystem)
>>>>>>> 8efc51b0
    # Diffract at the Disk. Only the disk is diffracting.
    E0 .*= [abs(x^2 + y^2) < diskR^2 for x in coords.X, y in coords.Y]
    # FFT the E-Field to spatial frequencies
    # fft! and ifft! in the current release (1.2.2) only work with type ComplexF32 and ComplexF64
    # fft and ifft seem more stable
    FFTW.fft!(E0)
    E0 = FFTW.fftshift(E0)

    # TODO: If maximum k is higher than k0, then it is not defined
    #       what happens with this mode
    #       We should give a warning and handle this here
    #       At the moment the script will just also propagate with a loss for those components
    # Propagate through space
    k0 = 2*pi/lambda*sqrt(eps)
    k_prop = [conj(sqrt( Complex{Float64}(k0^2 - Kx^2 - Ky^2) )) for Kx in coords.kX, Ky in coords.kY]
    E0 = E0 .* exp.(-1im*k_prop*dz)
    # Backtransform
    E0 = FFTW.ifftshift(E0)
    FFTW.ifft!(E0)
    return E0
end

"""
    propagatorMomentumSpace(E0, dz, diskR, eps, tilt_x, tilt_y, surface, lambda)

Propagator that assumes E0 is already in momentum space. Mix between [`propagator`](@ref)
and [`propagatorNoTilts`](@ref). Go to [`propagator`](@ref) for documentation.
"""
function propagatorMomentumSpace(E0, dz, diskR, eps, tilt_x, tilt_y, surface, lambda, coords::CoordinateSystem)
    # Propagate through space
    k0 = 2*pi/lambda*sqrt(eps)
    k_prop = [conj(sqrt( Complex{Float64}(k0^2 - Kx^2 - Ky^2) )) for Kx in coords.kX, Ky in coords.kY]
    E0 = E0 .* exp.(-1im*k_prop*dz)

    # Transform to position space
    E0 = FFTW.ifftshift(E0)
    FFTW.ifft!(E0)

    # Diffract at the Disk. Only the disk is diffracting.
    E0 .*= [abs(x^2 + y^2) < diskR^2 for x in coords.X, y in coords.Y]

    # Kick (tilt)
    if tilt_x != 0 || tilt_y != 0
        E0 .*= [exp(-1im*k0*tilt_x*x) * exp(-1im*k0*tilt_y*y) for x in coords.X, y in coords.Y]
    end

    # FFT the E-Field to spatial frequencies / momentum space
    FFTW.fft!(E0)
    E0 = FFTW.fftshift(E0)

    return E0
end

"""
    propagator1D(E0, dz, diskR, eps, tilt_x, tilt_y, surface, lambda)

This propagator just does the phase propagation. Go to [`propagator`](@ref)
for documentation. 3D arguments to be compatible with other propagators.
"""
function propagator1D(E0, dz, diskR, eps, tilt_x, tilt_y, surface, lambda, coords::CoordinateSystem)
    # Version of the propagator without the fft
    # should be faster and easy to check consistency with 1D calc

    # Propagate through space
    k0 = 2*pi/lambda
    k_prop = conj(sqrt.(k0^2))
    e1 = E0.*exp(-1im*k_prop*dz*sqrt(eps))
    return e1

end<|MERGE_RESOLUTION|>--- conflicted
+++ resolved
@@ -70,24 +70,6 @@
     # etc.
 end
 
-<<<<<<< HEAD
-
-@doc raw"""
-# Summary
-    mutable struct DiskDefinition <: Any
-
-Define properties of dielectric discs (same for all discs).
-
-# Fields:
-- `thickness::Float64` ```> 0```: Thickness of discs
-- `eps::Complex{Float64}` ```> 1```: Dielectric permittivity
-"""
-mutable struct DiskDefiniton
-    thickness::Float64 # = 1e-3
-    # ??? Boundary reflection coefficient for right-propagating wave
-    eps::Complex{Float64} # = 9
-end
-DiskDefiniton() = DiskDefiniton(1e-3, 9)
 
 ## Convenient tools ################################################################################
 @doc raw"""
@@ -98,12 +80,6 @@
 # Arguments
 - `diskno::Int` ```> 0```: Number of dielectric discs
 """
-function SeedSetupBoundaries(diskno=3)
-=======
-
-## Convenient tools ################################################################################
->>>>>>> 8efc51b0
-
 function SeedSetupBoundaries(coords::CoordinateSystem; diskno=3, distance=nothing, reflectivities=nothing, epsilon=nothing, relative_tilt_x=zeros(2*diskno+2), relative_tilt_y=zeros(2*diskno+2), relative_surfaces=zeros(2*diskno+2 , length(coords.X), length(coords.Y)))
 
     # Initialize SetupBoundaries entries with default values given diskno. Rest was already defined in function definition.
@@ -132,44 +108,12 @@
 
 
 ## The heart of it #################################################################################
-<<<<<<< HEAD
-global X = -0.5:0.01:0.5
-global Y = -0.5:0.01:0.5
-
-global minimum_Kx = 2*pi/(maximum(X)*2)
-global maximum_Kx = minimum_Kx * (length(X)-1)/2
-global coordsKx = -maximum_Kx:minimum_Kx:maximum_Kx
-global minimum_Ky = 2*pi/(maximum(Y)*2)
-global maximum_Ky = minimum_Ky * (length(Y)-1)/2
-global coordsKy = -maximum_Ky:minimum_Ky:maximum_Ky
-
-"""
-    init_coords(Xset, Yset)
-
-Initialize coordinate system in real and fourier space.
-
-# Arguments
-- `Xset::AbstractRange{Float}`: x coordinates
-- `Yset::AbstractRange{Float}`: y coordinates
-"""
-function init_coords(Xset,Yset)
-    #TODO: This function is definitely bad style!
-    global X=Xset
-    global Y=Yset
-    global minimum_Kx = 2*pi/(maximum(X)*2)
-    global maximum_Kx = minimum_Kx * (length(X)-1)/2
-    global coordsKx = -maximum_Kx:minimum_Kx:maximum_Kx
-    global minimum_Ky = 2*pi/(maximum(Y)*2)
-    global maximum_Ky = minimum_Ky * (length(Y)-1)/2
-    global coordsKy = -maximum_Ky:minimum_Ky:maximum_Ky
-end
-=======
->>>>>>> 8efc51b0
-
+
+#TODO: This function is no longer supported. reflectivity_transmissivity_1d does not exist; DiskDefinition has merged into SetuoBoundaries.
 @doc raw"""
     initialize_reflection_transmission(freq::Float64, bdry::SetupBoundaries, disk::DiskDefiniton)
 
-<<<<<<< HEAD
+OUTDATED! Does not work, do not use!
 Calculate reflection and transmission coefficients.
 
 # Arguments
@@ -177,14 +121,7 @@
 - `bdry::SetupBoundaries`: Properties of dielectric boundaries
 - `disk::DiskDefiniton`: Properties of dielectric discs
 """
-function initialize_reflection_transmission(freq::Float64, bdry::SetupBoundaries, disk::DiskDefiniton)
-=======
-#TODO: This function is no longer supported. reflectivity_transmissivity_1d does not exist; DiskDefinition has merged into SetuoBoundaries.
-"""
-OUTDATED! Does not work, do not use!
-"""
-function initialize_reflection_transmission(freq::Float64, bdry::SetupBoundaries, coords::CoordinateSystem, disk)#::DiskDefiniton)
->>>>>>> 8efc51b0
+function initialize_reflection_transmission(freq::Float64, bdry::SetupBoundaries, coords::CoordinateSystem)#, disk::DiskDefiniton)
     if disk == nothing
         # Iniatilize reflection coefficients according to epsilon
         r_left = ones(length(bdry.eps))
@@ -234,13 +171,7 @@
 function propagator(E0, dz, diskR, eps, tilt_x, tilt_y, surface, lambda, coords::CoordinateSystem)
     k0 = 2*pi/lambda*sqrt(eps)
     # Call the propagator and add a phase imposed by the tilt
-<<<<<<< HEAD
-    E0 = propagatorNoTilts(E0, dz, diskR, eps, tilt_x, tilt_y, surface, lambda)
-=======
-    # Assumptions: Tilt is small, the additional phase is obtained by propagating
-    #              all fields just with k0 to the tilted surface (only valid if diffraction effects are small)
     E0 = propagatorNoTilts(E0, dz, diskR, eps, tilt_x, tilt_y, surface, lambda, coords)
->>>>>>> 8efc51b0
     # Tilts:
     E0 .*= [exp(-1im*k0*tilt_x*x) * exp(-1im*k0*tilt_y*y) for x in coords.X, y in coords.Y]
     # More general: Any surface misalignments:
@@ -248,17 +179,13 @@
     return E0
 end
 
-<<<<<<< HEAD
 """
     propagatorNoTilts(E0, dz, diskR, eps, tilt_x, tilt_y, surface, lambda)
 
 Wrapped by [`propagator`](@ref). Go there for documentation. Tilt arguments to be
 compatible with other propagators.
 """
-function propagatorNoTilts(E0, dz, diskR, eps, tilt_x, tilt_y, surface, lambda)
-=======
 function propagatorNoTilts(E0, dz, diskR, eps, tilt_x, tilt_y, surface, lambda, coords::CoordinateSystem)
->>>>>>> 8efc51b0
     # Diffract at the Disk. Only the disk is diffracting.
     E0 .*= [abs(x^2 + y^2) < diskR^2 for x in coords.X, y in coords.Y]
     # FFT the E-Field to spatial frequencies
