--- conflicted
+++ resolved
@@ -29,7 +29,6 @@
 ```
 
 ## Usage
-<<<<<<< HEAD
 See the [examples](./examples) and [docs](docs/src/index.md).
 
 ## Papers based on / describing these codes
@@ -38,97 +37,3 @@
   JCAP *1908*, 026 (2019)
   [doi:10.1088/1475-7516/2019/08/026](https://doi.org/10.1088/1475-7516/2019/08/026)
   [[arXiv:1906.02677 [physics.ins-det]]](https://arxiv.org/abs/1906.02677).
-=======
-The following are minimal working examples
-
-### Loading of the package in your code
-After the installation above just run
-```julia
-using BoostFractor
-```
-
-or if you want to use it one many processes / threds the same time
-```julia
-using Distributed
-@everywhere begin # This executes the following on all your processes.
-    using BoostFractor
-end
-```
-
-
-### Single Dielectric Disk infront of a Mirror
-```julia
-# First we need to initialize a SetupBoundaries object
-# containing information how the setup that we want
-# to study looks like
-# @everywhere creates one for each process
-
-@everywhere sbdry = SeedSetupBoundaries(1)
-
-# We need to define the permittivity of all areas and the reflection
-# coefficient of the boundaries
-# The system is always defined from left to right
-# and reflection coefficients are defined for the right-propagating wave.
-
-# Permittivity
-epsilon = 9
-sbdry.eps = Array{Complex{Float64}}([1,epsilon,1])
-
-# Refelectivity (might be automatized at a later point, because double information...)
-R = -(1 - sqrt(epsilon)) / (1 + sqrt(epsilon))
-sbdry.r = Array{Complex{Float64}}([1.0, -R, R, 0]);
-# The order is: Ref. Coeff as seen from [inside the mirror to vacuum, vacuum to disk, disk to vacuum, vacuum to receiver (should be 0)]
-
-# We can also set relative tilts, etc.
-sbdry.relative_tilt_x = zeros(3);
-sbdry.relative_tilt_y = zeros(3);
-
-# Let us sweep over different disk phase depths for a disk at distance lambda/2 infront of the mirror
-# Of course the same way you can create a parallelized frequency sweep, etc.
-@everywhere Deps = 0:0.05:3*pi
-@everywhere zcat(args...) = cat(dims = 3, args...)
-result = @sync @distributed (zcat) for i in 1:length(Deps)
-    deps = Deps[i]
-    dnu = pi # In my codes this gets optimized for maximal boost in 1D before; its left out here for simplicitly and just set to pi
-    print("Running dEps = $deps (dNu = $dnu)... \n")
-
-    # Set the distances (the wavelength in free space is 30mm, in the medium 10mm (free space devided by sqrt(epsilon))
-    sbdry.distance = [(dnu)*3e-2/(2*pi), Deps[i]*1e-2/(2*pi),0];
-
-
-    # We use the "dancer" algorithm to calculate our result (the only one I uploaded to GitHub so far and the one I usually use)
-
-    #1D (if you calculate in 1D, use (vcat) above instead of (zcat) )
-    #dancer(0,200,sbdry; prop=propagator1D,f=10e9,Xset=[0.0000001],Yset=[0.0000001])
-    #3D    
-    dancer(0,200,sbdry; prop=propagator,f=10e9,Xset=-0.5:0.01:0.5,Yset=-0.5:0.01:0.5)
-end
-```
-Signature of dancer()-function:
-```julia
-"""
-Propagates the fields through the system
-	amin:	Mimum (local) amplitude of a field, in order to be propagated
-	nmax:	Maximum number of beam iteration steps, directly equivalent to how many boundaries a beam 'sees' at most
-	bdry:	SetupBoundaries-Objekt, containing all relevant geometrical information (disk positions, epsilon, etc)
-	f:		Frequency
-	prop:	Propagator Function to use. Standard is propagator()
-	reflect:	If nothing (standar value), the axion-induced signal is computed
-				If set, this field defines a beam, for which the reflected beam will be calculated
-	Xset, Yset:	Explicitly set the coordinate system for the fields
-	returnsum:	If false, the out-propagating contributions after each iteration will be returned, without summing.
-	immediatesum:	If false, the out-propagating contributions will be saved and summed up at the end.
-"""
-function dancer(amin, nmax, bdry::SetupBoundaries; f=10.0e9, prop=propagator, emit=nothing, reflect=nothing, Xset=X, Yset=Y, diskR=0.1, returnsum=true, immediatesum=true)
-  ...
-end
-```
-
-Until now I always used a = 0, but a different one might be also useful, but increase the runtime a bitalthough I did not study this due to time. For one disk + mirror I recommend ``nmax = 200``.
-Empirically for more disks: for 5 Sapphire disks ``nmax=1600`` seems still good enough. For higher number it should roughly scale quadratically with the number of disks, so ``nmax=25600`` is good for 20 disks.
-The X and Y grid should be set in such a way that the resolutition is at least half a wavelength, i.e. for this example it should be sufficient to just use ``Xset=-0.5:0.01:0.5,Yset=-0.5:0.01:0.5``, since the wavelength at 10GHz is roughly 3cm.
-
-The ``results`` array should contain now an 3d array, the last axis corresponds to the different phase depths, the first two to the X and Y axis.
-
-Note that one can iterate over frequency instead of disk phase depth in almost exactly the same way as described in the above example, by just replacing ``for i in 1:length(Deps)`` with ``for f in frequencies``, defining ``frequencies`` according to your needs, and setting ``..., f=f, ...`` when calling ``dancer()``.
->>>>>>> 23408123
